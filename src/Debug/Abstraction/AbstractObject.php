<?php

/**
 * This file is part of PHPDebugConsole
 *
 * @package   PHPDebugConsole
 * @author    Brad Kent <bkfake-github@yahoo.com>
 * @license   http://opensource.org/licenses/MIT MIT
 * @copyright 2014-2022 Brad Kent
 * @version   v3.0
 */

namespace bdk\Debug\Abstraction;

use bdk\Debug;
use bdk\Debug\AbstractComponent;
use bdk\Debug\Abstraction\Abstracter;
use bdk\Debug\Abstraction\AbstractObjectConstants;
use bdk\Debug\Abstraction\AbstractObjectHelper;
use bdk\Debug\Abstraction\AbstractObjectMethods;
use bdk\Debug\Abstraction\AbstractObjectProperties;
use bdk\Debug\Data;
use bdk\Debug\Utility\PhpDoc;
use Error;
use ReflectionEnum;
use RuntimeException;

/**
 * Abstracter:  Methods used to abstract objects
 */
class AbstractObject extends AbstractComponent
{
    // GENERAL
    const PHPDOC_COLLECT = 1; // 2^0
    const PHPDOC_OUTPUT = 2;  // 2^1
    const OBJ_ATTRIBUTE_COLLECT = 4;
    const OBJ_ATTRIBUTE_OUTPUT = 8;
    const TO_STRING_OUTPUT = 16; // 2^4
    const BRIEF = 4194304; // 2^22

    // CONSTANTS
    const CONST_COLLECT = 32;
    const CONST_OUTPUT = 64;
    const CONST_ATTRIBUTE_COLLECT = 128;
    const CONST_ATTRIBUTE_OUTPUT = 256; // 2^8

    // CASE
    const CASE_COLLECT = 512;
    const CASE_OUTPUT = 1024;
    const CASE_ATTRIBUTE_COLLECT = 2048;
    const CASE_ATTRIBUTE_OUTPUT = 4096; // 2^12

    // PROPERTIES
    const PROP_ATTRIBUTE_COLLECT = 8192;
    const PROP_ATTRIBUTE_OUTPUT = 16384; // 2^14

    // METHODS
    const METHOD_COLLECT = 32768;
    const METHOD_OUTPUT = 65536;
    const METHOD_ATTRIBUTE_COLLECT = 131072;
    const METHOD_ATTRIBUTE_OUTPUT = 262144;
    const METHOD_DESC_OUTPUT = 524288;
    const PARAM_ATTRIBUTE_COLLECT = 1048576;
    const PARAM_ATTRIBUTE_OUTPUT = 2097152; // 2^21

    public static $cfgFlags = array(  // @phpcs:ignore SlevomatCodingStandard.Arrays.AlphabeticallySortedByKeys.IncorrectKeyOrder
        // GENERAL
        'brief' => self::BRIEF,
        'objAttributeCollect' => self::OBJ_ATTRIBUTE_COLLECT,
        'objAttributeOutput' => self::OBJ_ATTRIBUTE_OUTPUT,
        'phpDocCollect' => self::PHPDOC_COLLECT,
        'phpDocOutput' => self::PHPDOC_OUTPUT,
        'toStringOutput' => self::TO_STRING_OUTPUT,

        // CASE
        'caseAttributeCollect' => self::CASE_ATTRIBUTE_COLLECT,
        'caseAttributeOutput' => self::CASE_ATTRIBUTE_OUTPUT,
        'caseCollect' => self::CASE_COLLECT,
        'caseOutput' => self::CASE_OUTPUT,

        // CONSTANTS
        'constAttributeCollect' => self::CONST_ATTRIBUTE_COLLECT,
        'constAttributeOutput' => self::CONST_ATTRIBUTE_OUTPUT,
        'constCollect' => self::CONST_COLLECT,
        'constOutput' => self::CONST_OUTPUT,

        // METHODS
        'methodAttributeCollect' => self::METHOD_ATTRIBUTE_COLLECT,
        'methodAttributeOutput' => self::METHOD_ATTRIBUTE_OUTPUT,
        'methodCollect' => self::METHOD_COLLECT,
        'methodDescOutput' => self::METHOD_DESC_OUTPUT,
        'methodOutput' => self::METHOD_OUTPUT,
        'paramAttributeCollect' => self::PARAM_ATTRIBUTE_COLLECT,
        'paramAttributeOutput' => self::PARAM_ATTRIBUTE_OUTPUT,

        // PROPERTIES
        'propAttributeCollect' => self::PROP_ATTRIBUTE_COLLECT,
        'propAttributeOutput' => self::PROP_ATTRIBUTE_OUTPUT,
    );

    public $helper;

    protected $abstracter;
    protected $debug;
    protected $constants;
    protected $methods;
    protected $properties;

    /**
     * Default object abstraction values
     *
     * @var array Array of key/values
     */
    protected static $values = array(  // phpcs:ignore SlevomatCodingStandard.Arrays.AlphabeticallySortedByKeys.IncorrectKeyOrder
        'type' => Abstracter::TYPE_OBJECT,
        'attributes' => array(),
        'cases' => array(), // enum cases
        'cfgFlags' => 0,
        'className' => '',
        'constants' => array(),
        'debugMethod' => '',
        'definition' => array(
            'fileName' => '',
            'startLine' => 1,
            'extensionName' => '',
        ),
        'extends' => array(),
        'implements' => array(),
        'isAnonymous' => false,
        'isExcluded' => false,  // don't exclude if we're debugging directly
        'isFinal' => false,
        'isRecursion' => false,
        'methods' => array(),  // if !methodCollect, may still get ['__toString']['returnValue']
        'phpDoc' => array(
            'desc' => null,
            'summary' => null,
            // additional tags
        ),
        'properties' => array(),
        'scopeClass' => '',
        'stringified' => null,
        'traverseValues' => array(),  // populated if method is table
        'viaDebugInfo' => false,
    );

    /**
     * Constructor
     *
     * @param Abstracter $abstracter abstracter instance
     */
    public function __construct(Abstracter $abstracter)
    {
        $this->abstracter = $abstracter;
        $this->debug = $abstracter->debug;
        $this->helper = new AbstractObjectHelper($this->debug->phpDoc);
        $this->constants = new AbstractObjectConstants($abstracter, $this->helper);
        $this->methods = new AbstractObjectMethods($abstracter, $this->helper);
        $this->properties = new AbstractObjectProperties($abstracter, $this->helper);
        if ($abstracter->debug->parentInstance) {
            // we only need to subscribe to these events from root channel
            return;
        }
        $abstracter->debug->eventManager->subscribe(Debug::EVENT_OBJ_ABSTRACT_START, array($this, 'onStart'));
        $abstracter->debug->eventManager->subscribe(Debug::EVENT_OBJ_ABSTRACT_END, array($this, 'onEnd'));
    }

    /**
     * returns information about an object
     *
     * @param object|string $obj    Object (or classname) to inspect
     * @param string        $method Method requesting abstraction
     * @param array         $hist   (@internal) array & object history
     *
     * @return Abstraction
     * @throws RuntimeException
     */
    public function getAbstraction($obj, $method = null, $hist = array())
    {
        $reflector = $this->debug->php->getReflector($obj);
<<<<<<< HEAD
        $abs = new Abstraction(Abstracter::TYPE_OBJECT, \array_merge(self::$values, array(
            'cfgFlags' => $this->getCfgFlags(),
            'className' => $reflector->getName(),
            'debugMethod' => $method,
            'isAnonymous' => PHP_VERSION_ID >= 70000 && $reflector->isAnonymous(),
            'isExcluded' => $hist && $this->isExcluded($obj),    // don't exclude if we're debugging directly
            'isFinal' => $reflector->isFinal(),
            'isMaxDepth' => $this->cfg['maxDepth'] && \count($hist) === $this->cfg['maxDepth'],
            'isRecursion' => \in_array($obj, $hist, true),
            'scopeClass' => $this->getScopeClass($hist),
            'viaDebugInfo' => $this->cfg['useDebugInfo'] && $reflector->hasMethod('__debugInfo'),
            // these are temporary values available during abstraction
            'collectPropertyValues' => true,
            'fullyQualifyPhpDocType' => $this->cfg['fullyQualifyPhpDocType'],
            'hist' => $hist,
            'isTraverseOnly' => false,
            'propertyOverrideValues' => array(),
            'reflector' => $reflector,
        )));
=======
        $abs = new Abstraction(Abstracter::TYPE_OBJECT, \array_merge(
            self::$values,
            array(
                'cfgFlags' => $this->getCfgFlags(),
                'className' => $reflector->getName(),
                'debugMethod' => $method,
                'isAnonymous' => PHP_VERSION_ID >= 70000 && $reflector->isAnonymous(),
                'isExcluded' => $hist && $this->isExcluded($obj),    // don't exclude if we're debugging directly
                'isFinal' => $reflector->isFinal(),
                'isRecursion' => \in_array($obj, $hist, true),
                'scopeClass' => $this->getScopeClass($hist),
                'viaDebugInfo' => $this->cfg['useDebugInfo'] && $reflector->hasMethod('__debugInfo'),
            ),
            array(
                // these are temporary values available during abstraction
                'collectPropertyValues' => true,
                'fullyQualifyPhpDocType' => $this->cfg['fullyQualifyPhpDocType'],
                'hist' => $hist,
                'isTraverseOnly' => false,
                'propertyOverrideValues' => array(),
                'reflector' => $reflector,
            )
        ));
>>>>>>> cb75f769
        $abs['hist'][] = $obj;
        $abs->setSubject($obj);
        $this->doAbstraction($abs);
        $this->absClean($abs);
        return $abs;
    }

    /**
     * Get the default object abstraction values
     *
     * @param array $values values to apply
     *
     * @return array
     */
    public static function buildObjValues($values = array())
    {
        $cfgFlags = \array_reduce(self::$cfgFlags, static function ($carry, $val) {
            return $carry | $val;
        }, 0);
        $cfgFlags &= ~self::BRIEF;
        return \array_merge(
            self::$values,
            array(
                'cfgFlags' => $cfgFlags,
            ),
            $values
        );
    }

    /**
     * Debug::EVENT_OBJ_ABSTRACT_START event subscriber
     *
     * @param Abstraction $abs Abstraction instance
     *
     * @return void
     */
    public function onStart(Abstraction $abs)
    {
        $obj = $abs->getSubject();
        if ($obj instanceof \DateTime || $obj instanceof \DateTimeImmutable) {
            // check for both DateTime and DateTimeImmutable
            //   DateTimeInterface (and DateTimeImmutable) not available until Php 5.5
            $abs['isTraverseOnly'] = false;
            $abs['stringified'] = $obj->format(\DateTime::ISO8601);
        } elseif ($obj instanceof \mysqli) {
            $this->onStartMysqli($abs);
        } elseif ($obj instanceof Data) {
            $abs['propertyOverrideValues']['data'] = Abstracter::NOT_INSPECTED;
        } elseif ($obj instanceof PhpDoc) {
            $abs['propertyOverrideValues']['cache'] = Abstracter::NOT_INSPECTED;
        } elseif ($obj instanceof AbstractObjectMethods) {
            $abs['propertyOverrideValues']['methodCache'] = Abstracter::NOT_INSPECTED;
        } elseif ($abs['isAnonymous']) {
            $this->handleAnonymous($abs);
        }
    }

    /**
     * Debug::EVENT_OBJ_ABSTRACT_END event subscriber
     *
     * @param Abstraction $abs Abstraction instance
     *
     * @return void
     */
    public function onEnd(Abstraction $abs)
    {
        $obj = $abs->getSubject();
        if ($obj instanceof \Exception && isset($abs['properties']['xdebug_message'])) {
            $abs['properties']['xdebug_message']['debugInfoExcluded'] = true;
        } elseif ($obj instanceof \mysqli && !$abs['collectPropertyValues']) {
            $this->onEndMysqli($abs);
        }
        $this->promoteParamDescs($abs);
    }

    /**
     * Sort things and remove temporary values
     *
     * @param Abstraction $abs Abstraction instance
     *
     * @return void
     */
    private function absClean(Abstraction $abs)
    {
        $keysTemp = array(
            'collectPropertyValues',
            'fullyQualifyPhpDocType',
            'hist',
            'isTraverseOnly',
            'propertyOverrideValues',
            'reflector',
        );
        $values = \array_diff_key($abs->getValues(), \array_flip($keysTemp));
        if (!($abs['cfgFlags'] & self::PHPDOC_COLLECT)) {
            $values['phpDoc']['desc'] = null;
            $values['phpDoc']['summary'] = null;
        }
        if (!$abs['isRecursion'] && !$abs['isExcluded']) {
            $this->helper->sort($values['constants'], $this->cfg['objectSort']);
            $this->helper->sort($values['properties'], $this->cfg['objectSort']);
            $this->helper->sort($values['methods'], $this->cfg['objectSort']);
        }
        $abs
            ->setSubject(null)
            ->setValues($values);
    }

    /**
     * Add enum's case's @var desc (if exists) to phpDoc
     *
     * @param Abstraction $abs Abstraction instance
     *
     * @return void
     */
    private function addEnumCasePhpDoc($abs)
    {
        if (!($abs['cfgFlags'] & self::PHPDOC_COLLECT)) {
            return;
        }
        $reflector = $abs['reflector'];
        if (!($reflector instanceof ReflectionEnum)) {
            return;
        }
        $name = $reflector->getProperty('name')->getValue($abs->getSubject());
        $caseReflector = $reflector->getCase($name);
        $desc = $this->helper->getPhpDocVar($caseReflector)['desc'];
        if ($desc) {
            $abs['phpDoc'] = \array_merge($abs['phpDoc'], array(
                'desc' => \trim($abs['phpDoc']['summary'] . "\n" . $abs['phpDoc']['desc']),
                'summary' => $desc,
            ));
        }
    }

    /**
     * Populate definition, implements, & isTraverseOnly and Enum name
     *
     * Added before we check isExcluded
     *
     * @param Abstraction $abs Abstraction instance
     *
     * @return void
     */
    private function addMisc1(Abstraction $abs)
    {
        $reflector = $abs['reflector'];
        $abs['definition'] = array(
            // note that for a Closure object, this likely isn't the info we want...
            //   will be populated with where the where the closure is defined
            //   from AbstractObjectProperties::addClosure
            'fileName' => $reflector->getFileName(),
            'startLine' => $reflector->getStartLine(),
            'extensionName' => $reflector->getExtensionName(),
        );

        $interfaceNames = $reflector->getInterfaceNames();
        \sort($interfaceNames);
        $abs['implements'] = $interfaceNames;

        if ($abs['isRecursion'] && \in_array('UnitEnum', $abs['implements'], true)) {
            $abs['properties']['name'] = array(
                'value' => $abs->getSubject()->name,
            );
        }
        $abs['isTraverseOnly'] = $this->isTraverseOnly($abs);
    }

    /**
     * Populate attributes, extends, phpDoc, & traverseValues
     *
     * @param Abstraction $abs Abstraction instance
     *
     * @return void
     */
    private function addMisc2(Abstraction $abs)
    {
        $reflector = $abs['reflector'];
        $abs['phpDoc'] = $this->helper->getPhpDoc($reflector);
        $this->addEnumCasePhpDoc($abs);
        if ($abs['isTraverseOnly']) {
            \ksort($abs['phpDoc']);
            $this->addTraverseValues($abs);
            return;
        }
        if ($abs['cfgFlags'] & self::OBJ_ATTRIBUTE_COLLECT) {
            $abs['attributes'] = $this->helper->getAttributes($reflector);
        }
        while ($reflector = $reflector->getParentClass()) {
            if ($abs['phpDoc'] === array('summary' => null, 'desc' => null)) {
                $abs['phpDoc'] = $this->helper->getPhpDoc($reflector);
            }
            $abs['extends'][] = $reflector->getName();
        }
        \ksort($abs['phpDoc']);
    }

    /**
     * Populate rows or columns (traverseValues) if we're outputing as a table
     *
     * @param Abstraction $abs Abstraction instance
     *
     * @return void
     */
    private function addTraverseValues(Abstraction $abs)
    {
        if ($abs['traverseValues']) {
            return;
        }
        $obj = $abs->getSubject();
        $abs['hist'][] = $obj;
        foreach ($obj as $k => $v) {
            $abs['traverseValues'][$k] = $this->abstracter->crate($v, $abs['debugMethod'], $abs['hist']);
        }
    }

    /**
     * Add attributes, constants, properties, methods, constants, etc
     *
     * @param Abstraction $abs Abstraction instance
     *
     * @return void
     */
    private function doAbstraction(Abstraction $abs)
    {
        if ($abs['isMaxDepth']) {
            return;
        }
        $this->addMisc1($abs);
        if ($abs['isRecursion']) {
            return;
        }
        /*
            Debug::EVENT_OBJ_ABSTRACT_START subscriber may
            set isExcluded
            set collectPropertyValues (boolean)
            set cfgFlags (int / bitmask)
            set propertyOverrideValues
            set stringified
            set traverseValues
        */
        $this->debug->publishBubbleEvent(Debug::EVENT_OBJ_ABSTRACT_START, $abs, $this->debug);
        if ($abs['isExcluded']) {
            return;
        }
        $this->addMisc2($abs);
        $this->constants->add($abs);
        $this->constants->addCases($abs);
        $this->methods->add($abs);
        $this->properties->add($abs);
        /*
            Debug::EVENT_OBJ_ABSTRACT_END subscriber has free reign to modify abtraction array
        */
        $this->debug->publishBubbleEvent(Debug::EVENT_OBJ_ABSTRACT_END, $abs, $this->debug);
    }

    /**
     * Get configuration flags
     *
     * @return int bitmask
     */
    private function getCfgFlags()
    {
        $flagVals = \array_intersect_key(self::$cfgFlags, \array_filter($this->cfg));
        $bitmask = \array_reduce($flagVals, static function ($carry, $val) {
            return $carry | $val;
        }, 0);
        if ($bitmask & self::BRIEF) {
            $bitmask &= ~self::CASE_COLLECT;
            $bitmask &= ~self::CONST_COLLECT;
            $bitmask &= ~self::METHOD_COLLECT;
            $bitmask &= ~self::OBJ_ATTRIBUTE_COLLECT;
            $bitmask &= ~self::PROP_ATTRIBUTE_COLLECT;
            $bitmask &= ~self::TO_STRING_OUTPUT;
        }
        return $bitmask;
    }

    /**
     * for nested objects (ie object is a property of an object), returns the parent class
     *
     * @param array $hist Array & object history
     *
     * @return null|string
     */
    private function getScopeClass(&$hist)
    {
        for ($i = \count($hist) - 1; $i >= 0; $i--) {
            if (\is_object($hist[$i])) {
                return \get_class($hist[$i]);
            }
        }
        $callerInfo = $this->debug->backtrace->getCallerInfo();
        return $callerInfo['classContext'];
    }

    /**
     * Make anonymous class more user friendly
     *
     *  * adjust classname
     *  * add file & line debug properties
     *
     * Where is this anonymous class notation documented?
     *
     * @param Abstraction $abs Abstraction instance
     *
     * @return void
     */
    private function handleAnonymous(Abstraction $abs)
    {
        $abs['className'] = $this->debug->php->friendlyClassName($abs['reflector']);
        $properties = $abs['properties'];
        $properties['debug.file'] = $this->properties->buildPropValues(array(
            'type' => Abstracter::TYPE_STRING,
            'value' => $abs['definition']['fileName'],
            'valueFrom' => 'debug',
            'visibility' => 'debug',
        ));
        $properties['debug.line'] = $this->properties->buildPropValues(array(
            'type' => Abstracter::TYPE_INT,
            'value' => (int) $abs['definition']['startLine'],
            'valueFrom' => 'debug',
            'visibility' => 'debug',
        ));
        $abs['properties'] = $properties;
    }

    /**
     * Is the passed object excluded from debugging?
     *
     * @param object $obj object (or classname) to test
     *
     * @return bool
     */
    private function isExcluded($obj)
    {
        return $this->cfg['objectsWhitelist'] !== null
            ? $this->isObjInList($obj, $this->cfg['objectsWhitelist']) === false
            : $this->isObjInList($obj, $this->cfg['objectsExclude']);
    }

    /**
     * Is object included in objectsWhitelist or objectsExclude  ??
     *
     * @param object $obj  object being tested
     * @param array  $list classname list (may include *)
     *
     * @return bool
     */
    private function isObjInList($obj, $list)
    {
        $classname = \get_class($obj);
        if (\array_intersect(array('*', $classname), $list)) {
            return true;
        }
        foreach ($list as $class) {
            if (\is_subclass_of($obj, $class)) {
                return true;
            }
        }
        return false;
    }

    /**
     * Test if only need to populate traverseValues
     *
     * @param Abstraction $abs Abstraction instance
     *
     * @return bool
     */
    private function isTraverseOnly(Abstraction $abs)
    {
        if ($abs['debugMethod'] === 'table' && \count($abs['hist']) < 4) {
            $abs['cfgFlags'] &= ~self::CONST_COLLECT;  // set collect constants to "false"
            $abs['cfgFlags'] &= ~self::METHOD_COLLECT;  // set collect methods to "false"
            return true;
        }
        return false;
    }

    /**
     * Add mysqli property values
     *
     * @param Abstraction $abs Abstraction instance
     *
     * @return void
     */
    private function onEndMysqli(Abstraction $abs)
    {
        $obj = $abs->getSubject();
        $propsAlwaysAvail = array(
            'client_info','client_version','connect_errno','connect_error','errno','error','stat'
        );
        \set_error_handler(static function () {
            // ignore error
        });
        $refObject = $abs['reflector'];
        foreach ($propsAlwaysAvail as $name) {
            if (!isset($abs['properties'][$name])) {
                // stat property may be missing in php 7.4??
                continue;
            }
            $abs['properties'][$name]['value'] = $refObject->getProperty($name)->getValue($obj);
        }
        \restore_error_handler();
    }

    /**
     * Test if we can collect mysqli property values
     *
     * @param Abstraction $abs Abstraction instance
     *
     * @return void
     */
    private function onStartMysqli(Abstraction $abs)
    {
        /*
            test if stat() throws an error (ie "Property access is not allowed yet")
            if so, don't collect property values
        */
        \set_error_handler(static function ($errno, $errstr) {
            throw new RuntimeException($errstr, $errno); // @codeCoverageIgnore
        }, E_ALL);
        try {
            $mysqli = $abs->getSubject();
            $mysqli->stat();
        } catch (Error $e) {
            $abs['collectPropertyValues'] = false;
        } catch (RuntimeException $e) {
            $abs['collectPropertyValues'] = false;
        }
        \restore_error_handler();
    }

    /**
     * Reuse the phpDoc description from promoted __construct params
     *
     * @param Abstraction $abs Abstraction instance
     *
     * @return void
     */
    private function promoteParamDescs(Abstraction $abs)
    {
        if (isset($abs['methods']['__construct']) === false) {
            return;
        }
        foreach ($abs['methods']['__construct']['params'] as $info) {
            if ($info['isPromoted'] && $info['desc']) {
                $paramName = \substr($info['name'], 1); // toss the "$"
                $abs['properties'][$paramName]['desc'] = $info['desc'];
            }
        }
    }
}<|MERGE_RESOLUTION|>--- conflicted
+++ resolved
@@ -114,7 +114,7 @@
     protected static $values = array(  // phpcs:ignore SlevomatCodingStandard.Arrays.AlphabeticallySortedByKeys.IncorrectKeyOrder
         'type' => Abstracter::TYPE_OBJECT,
         'attributes' => array(),
-        'cases' => array(), // enum cases
+        'cases' => array(),
         'cfgFlags' => 0,
         'className' => '',
         'constants' => array(),
@@ -177,27 +177,6 @@
     public function getAbstraction($obj, $method = null, $hist = array())
     {
         $reflector = $this->debug->php->getReflector($obj);
-<<<<<<< HEAD
-        $abs = new Abstraction(Abstracter::TYPE_OBJECT, \array_merge(self::$values, array(
-            'cfgFlags' => $this->getCfgFlags(),
-            'className' => $reflector->getName(),
-            'debugMethod' => $method,
-            'isAnonymous' => PHP_VERSION_ID >= 70000 && $reflector->isAnonymous(),
-            'isExcluded' => $hist && $this->isExcluded($obj),    // don't exclude if we're debugging directly
-            'isFinal' => $reflector->isFinal(),
-            'isMaxDepth' => $this->cfg['maxDepth'] && \count($hist) === $this->cfg['maxDepth'],
-            'isRecursion' => \in_array($obj, $hist, true),
-            'scopeClass' => $this->getScopeClass($hist),
-            'viaDebugInfo' => $this->cfg['useDebugInfo'] && $reflector->hasMethod('__debugInfo'),
-            // these are temporary values available during abstraction
-            'collectPropertyValues' => true,
-            'fullyQualifyPhpDocType' => $this->cfg['fullyQualifyPhpDocType'],
-            'hist' => $hist,
-            'isTraverseOnly' => false,
-            'propertyOverrideValues' => array(),
-            'reflector' => $reflector,
-        )));
-=======
         $abs = new Abstraction(Abstracter::TYPE_OBJECT, \array_merge(
             self::$values,
             array(
@@ -207,6 +186,7 @@
                 'isAnonymous' => PHP_VERSION_ID >= 70000 && $reflector->isAnonymous(),
                 'isExcluded' => $hist && $this->isExcluded($obj),    // don't exclude if we're debugging directly
                 'isFinal' => $reflector->isFinal(),
+                'isMaxDepth' => $this->cfg['maxDepth'] && \count($hist) === $this->cfg['maxDepth'],
                 'isRecursion' => \in_array($obj, $hist, true),
                 'scopeClass' => $this->getScopeClass($hist),
                 'viaDebugInfo' => $this->cfg['useDebugInfo'] && $reflector->hasMethod('__debugInfo'),
@@ -221,7 +201,6 @@
                 'reflector' => $reflector,
             )
         ));
->>>>>>> cb75f769
         $abs['hist'][] = $obj;
         $abs->setSubject($obj);
         $this->doAbstraction($abs);
