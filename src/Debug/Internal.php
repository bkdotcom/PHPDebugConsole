<?php
/**
 * This file is part of PHPDebugConsole
 *
 * @package   PHPDebugConsole
 * @author    Brad Kent <bkfake-github@yahoo.com>
 * @license   http://opensource.org/licenses/MIT MIT
 * @copyright 2014-2018 Brad Kent
 * @version   v2.3
 *
 * @link http://www.github.com/bkdotcom/PHPDebugConsole
 * @link https://developer.mozilla.org/en-US/docs/Web/API/console
 */

namespace bdk\Debug;

use bdk\Debug;
use bdk\PubSub\Event;
use bdk\PubSub\SubscriberInterface;

/**
 * Methods that are internal to the debug class
 *
 * a) Don't want to clutter the debug class
 * b) avoiding a base class as it would necessitate we first load the base or have
 *       an autoloader in place to bootstrap the debug class
 * c) a trait for code not meant to be "reusable" seems like an anti-pattern
 *       doesn't solve the bootstrap/autoload issue
 */
class Internal implements SubscriberInterface
{

    private $debug;
    private $error;     // store error object when logging an error

    /**
     * Constructor
     *
     * @param Debug $debug debug instance
     */
    public function __construct(Debug $debug)
    {
        $this->debug = $debug;
        if ($debug->parentInstance) {
            return;
        }
        $this->debug->eventManager->addSubscriberInterface($this);
        $this->debug->errorHandler->eventManager->subscribe('errorHandler.error', array(function () {
            // this closure lazy-loads the subscriber object
            return $this->debug->errorEmailer;
        }, 'onErrorHighPri'), PHP_INT_MAX);
        $this->debug->errorHandler->eventManager->subscribe('errorHandler.error', array(function () {
            // this closure lazy-loads the subscriber object
            return $this->debug->errorEmailer;
        }, 'onErrorLowPri'), PHP_INT_MAX * -1);
    }

    /**
     * Send an email
     *
     * @param string $toAddr  to
     * @param string $subject subject
     * @param string $body    body
     *
     * @return void
     */
    public function email($toAddr, $subject, $body)
    {
<<<<<<< HEAD
        $cfgWas = $this->debug->errorEmailer->setCfg(array(
            'emailFrom' => $this->debug->getCfg('emailFrom'),
            'emailFunc' => $this->debug->getCfg('emailFunc'),
        ));
        $this->debug->errorEmailer->email($emailTo, $subject, $body);
        $this->debug->errorEmailer->setCfg($cfgWas);
=======
        $addHeadersStr = '';
        $fromAddr = $this->debug->getCfg('emailFrom');
        if ($fromAddr) {
            $addHeadersStr .= 'From: '.$fromAddr;
        }
        \call_user_func($this->debug->getCfg('emailFunc'), $toAddr, $subject, $body, $addHeadersStr);
>>>>>>> 16946da1
    }

    /**
     * Serializes and emails log
     *
     * @return void
     */
    public function emailLog()
    {
        /*
            List errors that occured
        */
        $errorStr = $this->buildErrorList();
        /*
            Build Subject
        */
        $subject = 'Debug Log';
        $subjectMore = '';
        if (!empty($_SERVER['HTTP_HOST'])) {
            $subjectMore .= ' '.$_SERVER['HTTP_HOST'];
        }
        if ($errorStr) {
            $subjectMore .= ' '.($subjectMore ? '(Error)' : 'Error');
        }
        $subject = \rtrim($subject.':'.$subjectMore, ':');
        /*
            Build body
        */
        $body = (!isset($_SERVER['REQUEST_URI']) && !empty($_SERVER['argv'])
            ? 'Command: '. \implode(' ', $_SERVER['argv'])
            : 'Request: '.$_SERVER['REQUEST_METHOD'].' '.$_SERVER['REQUEST_URI']
        )."\n\n";
        if ($errorStr) {
            $body .= 'Error(s):'."\n"
                .$errorStr."\n";
        }
        /*
            "attach" serialized log to body
        */
        $data = \array_intersect_key($this->debug->getData(), \array_flip(array(
            'alerts',
            'log',
            'logSummary',
            'requestId',
            'runtime',
        )));
        $body .= $this->debug->utilities->serializeLog($data);
        /*
            Now email
        */
        $this->email($this->debug->getCfg('emailTo'), $subject, $body);
        return;
    }

    /**
     * get error statistics from errorHandler
     * how many errors were captured in/out of console
     * breakdown per error category
     *
     * @return array
     */
    public function errorStats()
    {
        $errors = $this->debug->errorHandler->get('errors');
        $stats = array(
            'inConsole' => 0,
            'inConsoleCategories' => 0,
            'notInConsole' => 0,
            'counts' => array(),
        );
        foreach ($errors as $error) {
            if ($error['isSuppressed']) {
                continue;
            }
            $category = $error['category'];
            if (!isset($stats['counts'][$category])) {
                $stats['counts'][$category] = array(
                    'inConsole' => 0,
                    'notInConsole' => 0,
                );
            }
            $k = $error['inConsole'] ? 'inConsole' : 'notInConsole';
            $stats['counts'][$category][$k]++;
        }
        foreach ($stats['counts'] as $a) {
            $stats['inConsole'] += $a['inConsole'];
            $stats['notInConsole'] += $a['notInConsole'];
            if ($a['inConsole']) {
                $stats['inConsoleCategories']++;
            }
        }
        \ksort($stats['counts']);
        return $stats;
    }

    /**
     * Get calling line/file for error and warn
     *
     * @return array
     */
    public function getErrorCaller()
    {
        $meta = array();
        if ($this->error) {
            // no need to store originating file/line... it's part of error message
            $meta = array(
                'errorType' => $this->error['type'],
                'errorCat' => $this->error['category'],
                'errorHash' => $this->error['hash'],
                'backtrace' => $this->error['backtrace'] ?: array(),
                'sanitize' => $this->error['isHtml'] === false,
            );
        } else {
            $meta = $this->debug->utilities->getCallerInfo();
            $meta = array(
                'file' => $meta['file'],
                'line' => $meta['line'],
            );
        }
        return $meta;
    }

    /**
     * Return the group & groupCollapsed ("ancestors")
     *
     * @param array   $logEntries log entries
     * @param integer $curDepth   current group depth
     *
     * @return array key => logEntry array
     */
    public static function getCurrentGroups(&$logEntries, $curDepth)
    {
        /*
            curDepth will fluctuate as we go back through log
            minDepth will decrease as we work our way down/up the groups
        */
        $minDepth = $curDepth;
        $entries = array();
        for ($i = \count($logEntries) - 1; $i >= 0; $i--) {
            if ($curDepth < 1) {
                break;
            }
            $method = $logEntries[$i]['method'];
            if (\in_array($method, array('group', 'groupCollapsed'))) {
                $curDepth--;
                if ($curDepth < $minDepth) {
                    $minDepth--;
                    $entries[$i] = $logEntries[$i];
                }
            } elseif ($method == 'groupEnd') {
                $curDepth++;
            }
        }
        return $entries;
    }

    /**
     * {@inheritdoc}
     */
    public function getSubscriptions()
    {
        return array(
            'debug.bootstrap' => array('onBootstrap', PHP_INT_MAX * -1),
            'debug.output' => 'onOutput',
            'errorHandler.error' => 'onError',
            'php.shutdown' => 'onShutdown',
        );
    }

    /**
     * Do we have log entries?
     *
     * @return boolean
     */
    public function hasLog()
    {
        $entryCountInitial = $this->debug->getData('entryCountInitial');
        $entryCountCurrent = $this->debug->getData('log/__count__');
        $haveLog = $entryCountCurrent > $entryCountInitial;
        $lastEntryMethod = $this->debug->getData('log/__end__/method');
        return $haveLog && $lastEntryMethod !== 'clear';
    }

    /**
     * debug.init subscriber
     *
     * @return void
     */
    public function onBootstrap()
    {
        $logEnvInfo = $this->debug->getCfg('logEnvInfo');
        if (\is_bool($logEnvInfo)) {
            $keys = array('cookies','headers','phpInfo','post','serverVals');
            $logEnvInfo = \array_fill_keys($keys, $logEnvInfo);
            $this->debug->setCfg('logEnvInfo', $logEnvInfo);
        }
        $collectWas = $this->debug->setCfg('collect', true);
        $this->debug->groupSummary();
        $this->debug->group('environment', $this->debug->meta(array(
            'hideIfEmpty' => true,
            'level' => 'info',
        )));
        $this->logPhpInfo();
        $this->logServerVals();
        $this->logRequest();    // headers, cookies, post
        $this->debug->groupEnd();
        $this->debug->groupEnd();
        $this->debug->setCfg('collect', $collectWas);
    }

    /**
     * errorHandler.error event subscriber
     * adds error to console as error or warn
     *
     * @param Event $error error/event object
     *
     * @return void
     */
    public function onError(Event $error)
    {
        if ($this->debug->getCfg('collect')) {
            /*
                temporarily store error so that we can easily determine error/warn
                 a) came via error handler
                 b) calling info
            */
            $this->error = $error;
            $errInfo = $error['typeStr'].': '.$error['file'].' (line '.$error['line'].')';
            $errMsg = $error['message'];
            if ($error['type'] & $this->debug->getCfg('errorMask')) {
                $this->debug->error($errInfo.': ', $errMsg);
            } else {
                $this->debug->warn($errInfo.': ', $errMsg);
            }
            $error['continueToNormal'] = false; // no need for PHP to log the error, we've captured it here
            $error['inConsole'] = true;
            // Prevent ErrorHandler\ErrorEmailer from sending email.
            // Since we're collecting log info, we send email on shutdown
            $error['email'] = false;
            $this->error = null;
        } elseif ($this->debug->getCfg('output')) {
            $error['email'] = false;
            $error['inConsole'] = false;
        } else {
            $error['inConsole'] = false;
        }
    }

    /**
     * debug.output event subscriber
     *
     * @return void
     */
    public function onOutput()
    {
        $vals = $this->runtimeVals();
        $this->debug->groupSummary(1);
        $this->debug->info('Built In '.$vals['runtime'].' sec');
        $this->debug->info(
            'Peak Memory Usage'
                .($this->debug->getCfg('output/outputAs') == 'html'
                    ? ' <span title="Includes debug overhead">?&#x20dd;</span>'
                    : '')
                .': '
                .$this->debug->utilities->getBytes($vals['memoryPeakUsage']).' / '
                .$this->debug->utilities->getBytes($vals['memoryLimit'])
        );
        $this->debug->groupEnd();
    }

    /**
     * Email Log if emailLog is 'always' or 'onError'
     * output log if not already output
     *
     * @return void
     */
    public function onShutdown()
    {
        $this->runtimeVals();
        if ($this->testEmailLog()) {
            $this->emailLog();
        }
        if (!$this->debug->getData('outputSent')) {
            echo $this->debug->output();
        }
        return;
    }

    /**
     * Build list of errors for email
     *
     * @return string
     */
    private function buildErrorList()
    {
        $errorStr = '';
        $errors = $this->debug->errorHandler->get('errors');
        \uasort($errors, function ($a1, $a2) {
            return \strcmp($a1['file'].$a1['line'], $a2['file'].$a2['line']);
        });
        $lastFile = '';
        foreach ($errors as $error) {
            if ($error['isSuppressed']) {
                continue;
            }
            if ($error['file'] !== $lastFile) {
                $errorStr .= $error['file'].':'."\n";
                $lastFile = $error['file'];
            }
            $typeStr = $error['type'] === E_STRICT
                ? 'Strict'
                : $error['typeStr'];
            $errorStr .= '  Line '.$error['line'].': ('.$typeStr.') '.$error['message']."\n";
        }
        return $errorStr;
    }

    /**
     * Log some PHP info
     *
     * @return void
     */
    private function logPhpInfo()
    {
        if (!$this->debug->getCfg('logEnvInfo.phpInfo')) {
            return;
        }
        $this->debug->log('PHP Version', PHP_VERSION);
        $this->debug->log('ini location', \php_ini_loaded_file());
        $this->debug->log('memory_limit', $this->debug->utilities->getBytes($this->debug->utilities->memoryLimit()));
        $this->debug->log('session.cache_limiter', \ini_get('session.cache_limiter'));
        if (\session_module_name() === 'files') {
            $this->debug->log('session_save_path', \session_save_path() ?: \sys_get_temp_dir());
        }
        $extensionsCheck = array('curl','mbstring');
        $extensionsCheck = \array_filter($extensionsCheck, function ($extension) {
            return !\extension_loaded($extension);
        });
        if ($extensionsCheck) {
            $this->debug->warn('These common extensions are not loaded:', $extensionsCheck);
        }
        $this->logPhpInfoEr();
    }

    /**
     * Log if
     * PHP's error reporting !== (E_ALL | E_STRICT)
     * PHPDebugConsole is not logging (E_ALL | E_STRICT)
     *
     * @return void
     */
    private function logPhpInfoEr()
    {
        $errorReportingRaw = $this->debug->getCfg('errorReporting');
        $errorReporting = $errorReportingRaw === 'system'
            ? \error_reporting()
            : $errorReportingRaw;
        $msgLines = array();
        $styles = array();
        $styleMono = 'font-family:monospace; opacity:0.8;';
        $styleReset = 'font-family:inherit; white-space:pre-wrap;';
        if (\error_reporting() !== (E_ALL | E_STRICT)) {
            $msgLines[] = 'PHP\'s %cerror_reporting%c is set to `%c'.ErrorLevel::toConstantString().'%c` rather than `%cE_ALL | E_STRICT%c`';
            $styles = array(
                $styleMono, $styleReset, // wraps "error_reporting"
                $styleMono, $styleReset, // wraps actual
                $styleMono, $styleReset, // wraps E_ALL | E_STRICT
            );
            if ($errorReporting === (E_ALL | E_STRICT)) {
                $msgLines[] = 'PHPDebugConsole is disregarding %cerror_reporting%c value (this is configurable)';
                $styles[] = $styleMono;
                $styles[] = $styleReset;
            }
        }
        if ($errorReporting !== (E_ALL | E_STRICT)) {
            if ($errorReportingRaw === 'system') {
                $msgLines[] = 'PHPDebugConsole\'s errorHandler is set to "system" (not all errors will be shown)';
            } elseif ($errorReporting === \error_reporting()) {
                $msgLines[] = 'PHPDebugConsole\'s errorHandler is also using a errorReporting value of '
                    .'`%c'.ErrorLevel::toConstantString($errorReporting).'%c`';
                $styles[] = $styleMono;
                $styles[] = $styleReset;
            } else {
                $msgLines[] = 'PHPDebugConsole\'s errorHandler is using a errorReporting value of '
                    .'`%c'.ErrorLevel::toConstantString($errorReporting).'%c`';
                $styles[] = $styleMono;
                $styles[] = $styleReset;
            }
        }
        if ($msgLines) {
            $args = array(\implode("\n", $msgLines));
            $args = \array_merge($args, $styles);
            $args[] = $this->debug->meta(array(
                'file' => null,
                'line' => null,
            ));
            \call_user_func_array(array($this->debug, 'warn'), $args);
        }
    }

    /**
     * Log Cookie, Post, & Files data
     *
     * @return void
     */
    private function logRequest()
    {
        $this->logRequestHeaders();
        if ($this->debug->getCfg('logEnvInfo.cookies')) {
            $cookieVals = $_COOKIE;
            \ksort($cookieVals, SORT_NATURAL);
            $this->debug->log('$_COOKIE', $cookieVals);
        }
        // don't expect a request body for these methods
        $noBody = !isset($_SERVER['REQUEST_METHOD'])
            || \in_array($_SERVER['REQUEST_METHOD'], array('CONNECT','GET','HEAD','OPTIONS','TRACE'));
        if ($this->debug->getCfg('logEnvInfo.post') && !$noBody) {
            if ($_POST) {
                $this->debug->log('$_POST', $_POST);
            } else {
                $input = \file_get_contents('php://input');
                if ($input) {
                    $this->debug->log('php://input', $input);
                } elseif (isset($_SERVER['REQUEST_METHOD'])) {
                    $this->debug->warn($_SERVER['REQUEST_METHOD'].' request with no body');
                }
            }
            if (!empty($_FILES)) {
                $this->debug->log('$_FILES', $_FILES);
            }
        }
    }

    /**
     * Log Request Headers
     *
     * @return void
     */
    private function logRequestHeaders()
    {
        if (!$this->debug->getCfg('logEnvInfo.headers')) {
            return;
        }
        if (!empty($_SERVER['argv'])) {
            return;
        }
        $headers = $this->debug->utilities->getAllHeaders();
        \ksort($headers, SORT_NATURAL);
        $this->debug->log('request headers', $headers);
    }

    /**
     * Log $_SERVER values specified by `logServerKeys` config option
     *
     * @return void
     */
    private function logServerVals()
    {
        $logEnvInfo = $this->debug->getCfg('logEnvInfo');
        if (!$logEnvInfo['serverVals']) {
            return;
        }
        $logServerKeys = $this->debug->getCfg('logServerKeys');
        if (isset($_SERVER['REQUEST_METHOD']) && $_SERVER['REQUEST_METHOD'] !== 'GET') {
            $logServerKeys[] = 'REQUEST_METHOD';
        }
        if (isset($_SERVER['CONTENT_LENGTH'])) {
            $logServerKeys[] = 'CONTENT_LENGTH';
            $logServerKeys[] = 'CONTENT_TYPE';
        }
        if (!$logEnvInfo['headers']) {
            $logServerKeys[] = 'HTTP_HOST';
        }
        $logServerKeys = \array_unique($logServerKeys);
        if (!$logServerKeys) {
            return;
        }
        $vals = array();
        foreach ($logServerKeys as $k) {
            if (!\array_key_exists($k, $_SERVER)) {
                $vals[$k] = Abstracter::TYPE_UNDEFINED;
            } elseif ($k == 'REQUEST_TIME') {
                $vals[$k] = \date('Y-m-d H:i:s T', $_SERVER['REQUEST_TIME']);
            } else {
                $vals[$k] = $_SERVER[$k];
            }
        }
        \ksort($vals, SORT_NATURAL);
        $this->debug->log('$_SERVER', $vals);
    }

    /**
     * Get/store values such as runtime & peak memory usage
     *
     * @return array
     */
    private function runtimeVals()
    {
        $vals = $this->debug->getData('runtime');
        if (!$vals) {
            $vals = array(
                'memoryPeakUsage' => \memory_get_peak_usage(true),
                'memoryLimit' => $this->debug->utilities->memoryLimit(),
                'runtime' => $this->debug->timeEnd('debugInit', true),
            );
            $this->debug->setData('runtime', $vals);
        }
        return $vals;
    }

    /**
     * Test if conditions are met to email the log
     *
     * @return boolean
     */
    private function testEmailLog()
    {
        if (!$this->debug->getCfg('emailTo')) {
            return false;
        }
        if ($this->debug->getCfg('output')) {
            // don't email log if we're outputing it
            return false;
        }
        if (!$this->hasLog()) {
            return false;
        }
        if ($this->debug->getCfg('emailLog') === 'always') {
            return true;
        }
        if ($this->debug->getCfg('emailLog') === 'onError') {
            $errors = $this->debug->errorHandler->get('errors');
            $emailMask = $this->debug->errorEmailer->getCfg('emailMask');
            $emailableErrors = \array_filter($errors, function ($error) use ($emailMask) {
                return !$error['isSuppressed'] && ($error['type'] & $emailMask);
            });
            return !empty($emailableErrors);
        }
        return false;
    }
}<|MERGE_RESOLUTION|>--- conflicted
+++ resolved
@@ -66,21 +66,12 @@
      */
     public function email($toAddr, $subject, $body)
     {
-<<<<<<< HEAD
-        $cfgWas = $this->debug->errorEmailer->setCfg(array(
-            'emailFrom' => $this->debug->getCfg('emailFrom'),
-            'emailFunc' => $this->debug->getCfg('emailFunc'),
-        ));
-        $this->debug->errorEmailer->email($emailTo, $subject, $body);
-        $this->debug->errorEmailer->setCfg($cfgWas);
-=======
         $addHeadersStr = '';
         $fromAddr = $this->debug->getCfg('emailFrom');
         if ($fromAddr) {
             $addHeadersStr .= 'From: '.$fromAddr;
         }
         \call_user_func($this->debug->getCfg('emailFunc'), $toAddr, $subject, $body, $addHeadersStr);
->>>>>>> 16946da1
     }
 
     /**
