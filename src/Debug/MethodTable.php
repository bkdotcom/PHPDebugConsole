--- conflicted
+++ resolved
@@ -7,11 +7,7 @@
  * @author    Brad Kent <bkfake-github@yahoo.com>
  * @license   http://opensource.org/licenses/MIT MIT
  * @copyright 2014-2019 Brad Kent
-<<<<<<< HEAD
- * @version   v2.3
-=======
  * @version   v3.0
->>>>>>> bb544e9e
  */
 
 namespace bdk\Debug;
