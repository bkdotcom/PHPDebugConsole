<?php

/**
 * This file is part of PHPDebugConsole
 *
 * @package   PHPDebugConsole
 * @author    Brad Kent <bkfake-github@yahoo.com>
 * @license   http://opensource.org/licenses/MIT MIT
 * @copyright 2014-2019 Brad Kent
<<<<<<< HEAD
 * @version   v3.0
=======
 * @version   v2.3
>>>>>>> bb544e9e
 */

namespace bdk\Debug;

use Reflector;
use ReflectionClass;
use ReflectionFunction;
use ReflectionMethod;
use ReflectionObject;
use ReflectionProperty;

/**
 * Get and parse phpDoc block
 */
class PhpDoc
{

    protected static $cache = array();
    protected static $reflectorStack = [];

    /**
     * Rudimentary doc-block parsing
     *
     * @param string|object|Reflector $what doc-block string, object, or Reflector instance
     *
     * @return array
     */
    public static function getParsed($what)
    {
        $hash = self::getHash($what);
        if (isset(self::$cache[$hash])) {
            return self::$cache[$hash];
        }
        $reflector = self::getReflector($what);
        if ($reflector) {
            self::$reflectorStack[] = $reflector;
            $comment = self::getCommentContent($reflector);
        } else {
            $comment = self::getCommentContent($what);
        }
        if (\is_array($comment)) {
            if ($reflector) {
                \array_pop(self::$reflectorStack);
            }
            return $comment;
        }
        $return = array(
            'summary' => null,
            'desc' => null,
        );
        if (\preg_match('/^@/m', $comment, $matches, PREG_OFFSET_CAPTURE)) {
            // we have tags
            $pos = $matches[0][1];
            $strTags = \substr($comment, $pos);
            $return = \array_merge($return, self::parseTags($strTags));
            // remove tags from comment
            $comment = $pos > 0
                ? \substr($comment, 0, $pos - 1)
                : '';
        }
        /*
            Do some string replacement
        */
        $comment = \preg_replace('/^\\\@/m', '@', $comment);
        $comment = \str_replace('{@*}', '*/', $comment);
        /*
            split into summary & description
            summary ends with empty whiteline or "." followed by \n
        */
        $split = \preg_split('/(\.[\r\n]+|[\r\n]{2})/', $comment, 2, PREG_SPLIT_DELIM_CAPTURE);
        $split = \array_replace(array('','',''), $split);
        // assume that summary and desc won't be "0"..  remove empty value and merge
        $return = \array_merge($return, \array_filter(array(
            'summary' => \trim($split[0] . $split[1]),    // split[1] is the ".\n"
            'desc' => \trim($split[2]),
        )));
        if ($hash) {
            // cache it
            self::$cache[$hash] = $return;
        }
        if ($reflector) {
            \array_pop(self::$reflectorStack);
        }
        return $return;
    }

    /**
     * Parse phpDoc tag
     *
     * Notes:
     *    \@method tag:
     *         optional "static" keyword may preceed type & name
     *             'static' returned as a boolean value
     *         parameters:  defaultValue key only returned if defined.
     *                      defaultValue is not parsed
     *
     * @param string $tag    tag type
     * @param string $tagStr tag values (ie "[Type] [name] [<description>]")
     *
     * @return array
     */
    public static function parseTag($tag, $tagStr = '')
    {
        $parsed = array();
        $tagParsers = array(
            array(
                'tags' => array('param','property','property-read', 'property-write', 'var'),
                'parts' => array('type','name','desc'),
                'regex' => '/^'
<<<<<<< HEAD
                    .'(?:(?P<type>[^\$].*?)\s+)?'
                    .'(?:&?\$?(?P<name>\S+)\s+)?'
                    .'(?P<desc>.*)?'
                    .'$/s',
=======
                    . '(?:(?P<type>[^\$].*?)\s+)?'
                    . '(?:&?\$?(?P<name>\S+)\s+)?'
                    . '(?P<desc>.*)?'
                    . '$/s',
>>>>>>> bb544e9e
                'callable' => function ($parsed) {
                    if (\strpos($parsed['desc'], ' ') === false) {
                        if (!$parsed['type']) {
                            $parsed['type'] = $parsed['desc'];
                            $parsed['desc'] = null;
                        } elseif (!$parsed['name']) {
                            $parsed['name'] = \ltrim($parsed['desc'], '&$');
                            $parsed['desc'] = null;
                        }
                    }
                    $parsed['type'] = self::typeEdit($parsed['type']);
                    return $parsed;
                },
            ),
            array(
                'tags' => array('method'),
                'parts' => array('static', 'type', 'name', 'param', 'desc'),
                'regex' => '/'
<<<<<<< HEAD
                    .'(?:(?P<static>static)\s+)?'
                    .'(?:(?P<type>.*?)\s+)?'
                    .'(?P<name>\S+)'
                    .'\((?P<param>((?>[^()]+)|(?R))*)\)'  // see http://php.net/manual/en/regexp.reference.recursive.php
                    .'(?:\s+(?P<desc>.*))?'
                    .'/s',
=======
                    . '(?:(?P<static>static)\s+)?'
                    . '(?:(?P<type>.*?)\s+)?'
                    . '(?P<name>\S+)'
                    . '\((?P<param>((?>[^()]+)|(?R))*)\)'  // see http://php.net/manual/en/regexp.reference.recursive.php
                    . '(?:\s+(?P<desc>.*))?'
                    . '/s',
>>>>>>> bb544e9e
                'callable' => function ($parsed) {
                    $parsed['param'] = self::parseParams($parsed['param']);
                    $parsed['static'] = $parsed['static'] !== null;
                    $parsed['type'] = self::typeEdit($parsed['type']);
                    return $parsed;
                },
            ),
            array(
                'tags' => array('return', 'throws'),
                'parts' => array('type','desc'),
                'regex' => '/^(?P<type>.*?)'
<<<<<<< HEAD
                    .'(?:\s+(?P<desc>.*))?$/s',
=======
                    . '(?:\s+(?P<desc>.*))?$/s',
>>>>>>> bb544e9e
                'callable' => function ($parsed) {
                    $parsed['type'] = self::typeEdit($parsed['type']);
                    return $parsed;
                }
            ),
            array(
                'tags' => array('author'),
                'parts' => array('name', 'email','desc'),
                'regex' => '/^(?P<name>[^<]+)'
<<<<<<< HEAD
                    .'(?:\s+<(?P<email>\S*)>)?'
                    .'(?:\s+(?P<desc>.*))?'
                    .'$/s',
=======
                    . '(?:\s+<(?P<email>\S*)>)?'
                    . '(?:\s+(?P<desc>.*))?'
                    . '$/s',
>>>>>>> bb544e9e
            ),
            array(
                'tags' => array('link'),
                'parts' => array('uri', 'desc'),
                'regex' => '/^(?P<uri>\S+)'
                    . '(?:\s+(?P<desc>.*))?$/s',
            ),
            array(
                'tags' => array('see'),
                'parts' => array('uri', 'fqsen', 'desc'),
                'regex' => '/^(?:'
                    . '(?P<uri>https?:\/\/\S+)|(?P<fqsen>\S+)'
                    . ')'
                    . '(?:\s+(?P<desc>.*))?$/s',
            ),
            array(
                // default
                'tags' => array(),
                'parts' => array('desc'),
                'regex' => '/^(?P<desc>.*?)$/s',
            ),
        );
        foreach ($tagParsers as $parser) {
            if (\in_array($tag, $parser['tags'])) {
                break;
            }
        }
        \preg_match($parser['regex'], $tagStr, $matches);
        foreach ($parser['parts'] as $part) {
            $parsed[$part] = isset($matches[$part]) && $matches[$part] !== ''
                ? \trim($matches[$part])
                : null;
        }
        if (isset($parser['callable'])) {
            $parsed = \call_user_func($parser['callable'], $parsed, $tag);
        }
        $parsed['desc'] = self::trimDesc($parsed['desc']);
        return $parsed;
    }

    /**
     * Find "parent" phpDoc
     *
     * @param Reflector $reflector Reflector interface
     *
     * @return array
     */
    public static function findInheritedDoc(Reflector $reflector)
    {
        if ($reflector instanceof ReflectionClass) {
            /*
                Class comment
            */
            $parentClass = $reflector->getParentClass();
            if ($parentClass) {
                return self::getParsed($parentClass);
            }
            $interfaces = $reflector->getInterfaceNames();
            foreach ($interfaces as $className) {
                $reflectionClass = new ReflectionClass($className);
                return self::getParsed($reflectionClass);
            }
<<<<<<< HEAD
        } else {
=======
        } elseif ($reflector instanceof ReflectionMethod || $reflector instanceof ReflectionProperty) {
>>>>>>> bb544e9e
            /*
                Method or Property comment
            */
            $name = $reflector->getName();
            $reflectionClass = $reflector->getDeclaringClass();
            $interfaces = $reflectionClass->getInterfaceNames();
            foreach ($interfaces as $className) {
                $reflectionClass2 = new ReflectionClass($className);
                if ($reflectionClass2->hasMethod($name)) {
                    return self::getParsed($reflectionClass2->getMethod($name));
                }
            }
            $reflectionClass = $reflectionClass->getParentClass();
            if ($reflectionClass && $reflectionClass->hasMethod($name)) {
                return self::getParsed($reflectionClass->getMethod($name));
            }
        }
        return self::getParsed('');
    }

    /**
     * Get comment contents
     *
     * @param Reflector|string $what doc-block string, object, or reflector object
     *
     * @return string|array may return array if comment contains cached inheritdoc
     */
    private static function getCommentContent($what)
    {
        $reflector = null;
        if ($what instanceof Reflector) {
            $reflector = $what;
            $docComment = $reflector->getDocComment();
        } else {
            // assume code string
            $docComment = $what;
        }
        // remove opening "/**" and closing "*/"
        $docComment = \preg_replace('#^/\*\*(.+)\*/$#s', '$1', $docComment);
        // remove leading "*"s
        $docComment = \preg_replace('#^[ \t]*\*[ ]?#m', '', $docComment);
        $docComment = \trim($docComment);
        if ($reflector) {
            if (\strtolower($docComment) == '{@inheritdoc}') {
                return self::findInheritedDoc($reflector);
            } else {
                $docComment = \preg_replace_callback(
                    '/{@inheritdoc}/i',
                    function () use ($reflector) {
                        $phpDoc =  self::findInheritedDoc($reflector);
                        return $phpDoc['desc'];
                    },
                    $docComment
                );
            }
        }
        return $docComment;
    }

    /**
     * PhpDoc won't be different between object instances
     *
     * Generate an identifier for what we're parsing
     *
     * @param mixed $what Object or Reflector
     *
     * @return string|null
     */
    private static function getHash($what)
    {
        $str = null;
        if (\is_object($what) && !($what instanceof Reflector)) {
            $str = \get_class($what);
        } elseif ($what instanceof ReflectionClass) {
            $str = $what->getName();
        } elseif ($what instanceof ReflectionMethod) {
<<<<<<< HEAD
            $str = $what->getDeclaringClass()->getName().'::'.$what->getName().'()';
        } elseif ($what instanceof ReflectionFunction) {
            $str = $what->getName().'()';
        } elseif ($what instanceof ReflectionProperty) {
            $str = $what->getDeclaringClass()->getName().'::'.$what->getName();
=======
            $str = $what->getDeclaringClass()->getName() . '::' . $what->getName() . '()';
        } elseif ($what instanceof ReflectionFunction) {
            $str = $what->getName() . '()';
        } elseif ($what instanceof ReflectionProperty) {
            $str = $what->getDeclaringClass()->getName() . '::' . $what->getName();
>>>>>>> bb544e9e
        } elseif (\is_string($what)) {
            $str = $what;
        }
        return $str
            ? \md5($str)
            : null;
    }

    /**
     * [getReflector description]
     *
     * @param mixed $what string|Reflector|object
     *
     * @return Reflector|null
     */
    private static function getReflector($what)
    {
        $reflector = null;
        if ($what instanceof Reflector) {
            $reflector = $what;
        } elseif (\is_object($what)) {
            $reflector = new ReflectionObject($what);
        }
        return $reflector;
    }

    /**
     * Parse @method parameters
     *
     * @param string $paramStr parameter string
     *
     * @return array
     */
    private static function parseParams($paramStr)
    {
        $params = $paramStr
            ? self::splitParams($paramStr)
            : array();
        foreach ($params as $i => $str) {
            \preg_match('/^(?:([^=]*?)\s)?([^\s=]+)(?:\s*=\s*(\S+))?$/', $str, $matches);
            $info = array(
                'type' => self::typeEdit($matches[1]) ?: null,
                'name' => $matches[2],
            );
            if (!empty($matches[3])) {
                $info['defaultValue'] = $matches[3];
            }
            $params[$i] = $info;
        }
        return $params;
    }

    /**
     * Parse tags
     *
     * @param string $str portion of phpdoc content that contains tags
     *
     * @return array
     */
    private static function parseTags($str)
    {
        $regexNotTag = '(?P<value>(?:(?!^@).)*)';
        $regexTags = '#^@(?P<tag>[\w-]+)[ \t]*' . $regexNotTag . '#sim';
        \preg_match_all($regexTags, $str, $matches, PREG_SET_ORDER);
        $singleTags = array('return');
        $return = array();
        foreach ($matches as $match) {
            $value = $match['value'];
            $value = \preg_replace('/\n\s*\*\s*/', "\n", $value);
            $value = \trim($value);
            $value = self::parseTag($match['tag'], $value);
            if (\in_array($match['tag'], $singleTags)) {
                $return[ $match['tag'] ] = $value;
            } else {
                $return[ $match['tag'] ][] = $value;
            }
        }
        return $return;
    }

    /**
     * Split parameter string into individual params
     *
     * @param string $paramStr parameter string
     *
     * @return string[]
     */
    private static function splitParams($paramStr)
    {
        $chars = \str_split($paramStr);
        $depth = 0;
        $params = array();
        $pos = 0;
        $startPos = 0;
        foreach ($chars as $pos => $char) {
            switch ($char) {
                case ',':
                    if ($depth === 0) {
                        $params[] = \trim(\substr($paramStr, $startPos, $pos - $startPos));
                        $startPos = $pos + 1;
                    }
                    break;
                case '[':
                case '(':
                    $depth++;
                    break;
                case ']':
                case ')':
                    $depth--;
                    break;
            }
        }
        $params[] = \trim(\substr($paramStr, $startPos, $pos + 1 - $startPos));
        return $params;
    }

    /**
     * Trim leading spaces from each description line
     *
     * @param string $desc string to trim
     *
     * @return string
     */
    private static function trimDesc($desc)
    {
        $lines = \explode("\n", $desc);
        $leadingSpaces = array();
        foreach ($lines as $line) {
            if (\strlen($line)) {
                $leadingSpaces[] = \strspn($line, ' ');
            }
        }
        \array_shift($leadingSpaces);    // first line will always have zero leading spaces
        $trimLen = $leadingSpaces
            ? \min($leadingSpaces)
            : 0;
        if (!$trimLen) {
            return $desc;
        }
        foreach ($lines as $i => $line) {
            $lines[$i] = $i > 0 && \strlen($line)
                ? \substr($line, $trimLen)
                : $line;
        }
        $desc = \implode("\n", $lines);
        return $desc;
    }

    /**
     * Convert "boolean" & "integer" to "bool" & "int"
     *
     * @param string $type type hint
     *
     * @return string
     */
    private static function typeEdit($type)
    {
        $types = \preg_split('/\s*\|\s*/', $type);
        foreach ($types as &$type) {
            $isArray = false;
            if (\substr($type, -2) == '[]') {
                $isArray = true;
                $type = \substr($type, 0, -2);
            }
            switch ($type) {
                case 'boolean':
                    $type = 'bool';
                    break;
                case 'integer':
                    $type = 'int';
                    break;
                case 'self':
                    $type = \end(self::$reflectorStack)->getName();
                    break;
            }
            if ($isArray) {
                $type .= '[]';
            }
        }
        return \implode('|', $types);
    }
}<|MERGE_RESOLUTION|>--- conflicted
+++ resolved
@@ -7,11 +7,7 @@
  * @author    Brad Kent <bkfake-github@yahoo.com>
  * @license   http://opensource.org/licenses/MIT MIT
  * @copyright 2014-2019 Brad Kent
-<<<<<<< HEAD
- * @version   v3.0
-=======
  * @version   v2.3
->>>>>>> bb544e9e
  */
 
 namespace bdk\Debug;
@@ -121,17 +117,10 @@
                 'tags' => array('param','property','property-read', 'property-write', 'var'),
                 'parts' => array('type','name','desc'),
                 'regex' => '/^'
-<<<<<<< HEAD
-                    .'(?:(?P<type>[^\$].*?)\s+)?'
-                    .'(?:&?\$?(?P<name>\S+)\s+)?'
-                    .'(?P<desc>.*)?'
-                    .'$/s',
-=======
                     . '(?:(?P<type>[^\$].*?)\s+)?'
                     . '(?:&?\$?(?P<name>\S+)\s+)?'
                     . '(?P<desc>.*)?'
                     . '$/s',
->>>>>>> bb544e9e
                 'callable' => function ($parsed) {
                     if (\strpos($parsed['desc'], ' ') === false) {
                         if (!$parsed['type']) {
@@ -150,21 +139,12 @@
                 'tags' => array('method'),
                 'parts' => array('static', 'type', 'name', 'param', 'desc'),
                 'regex' => '/'
-<<<<<<< HEAD
-                    .'(?:(?P<static>static)\s+)?'
-                    .'(?:(?P<type>.*?)\s+)?'
-                    .'(?P<name>\S+)'
-                    .'\((?P<param>((?>[^()]+)|(?R))*)\)'  // see http://php.net/manual/en/regexp.reference.recursive.php
-                    .'(?:\s+(?P<desc>.*))?'
-                    .'/s',
-=======
                     . '(?:(?P<static>static)\s+)?'
                     . '(?:(?P<type>.*?)\s+)?'
                     . '(?P<name>\S+)'
                     . '\((?P<param>((?>[^()]+)|(?R))*)\)'  // see http://php.net/manual/en/regexp.reference.recursive.php
                     . '(?:\s+(?P<desc>.*))?'
                     . '/s',
->>>>>>> bb544e9e
                 'callable' => function ($parsed) {
                     $parsed['param'] = self::parseParams($parsed['param']);
                     $parsed['static'] = $parsed['static'] !== null;
@@ -176,11 +156,7 @@
                 'tags' => array('return', 'throws'),
                 'parts' => array('type','desc'),
                 'regex' => '/^(?P<type>.*?)'
-<<<<<<< HEAD
-                    .'(?:\s+(?P<desc>.*))?$/s',
-=======
                     . '(?:\s+(?P<desc>.*))?$/s',
->>>>>>> bb544e9e
                 'callable' => function ($parsed) {
                     $parsed['type'] = self::typeEdit($parsed['type']);
                     return $parsed;
@@ -190,15 +166,9 @@
                 'tags' => array('author'),
                 'parts' => array('name', 'email','desc'),
                 'regex' => '/^(?P<name>[^<]+)'
-<<<<<<< HEAD
-                    .'(?:\s+<(?P<email>\S*)>)?'
-                    .'(?:\s+(?P<desc>.*))?'
-                    .'$/s',
-=======
                     . '(?:\s+<(?P<email>\S*)>)?'
                     . '(?:\s+(?P<desc>.*))?'
                     . '$/s',
->>>>>>> bb544e9e
             ),
             array(
                 'tags' => array('link'),
@@ -261,11 +231,7 @@
                 $reflectionClass = new ReflectionClass($className);
                 return self::getParsed($reflectionClass);
             }
-<<<<<<< HEAD
-        } else {
-=======
         } elseif ($reflector instanceof ReflectionMethod || $reflector instanceof ReflectionProperty) {
->>>>>>> bb544e9e
             /*
                 Method or Property comment
             */
@@ -342,19 +308,11 @@
         } elseif ($what instanceof ReflectionClass) {
             $str = $what->getName();
         } elseif ($what instanceof ReflectionMethod) {
-<<<<<<< HEAD
-            $str = $what->getDeclaringClass()->getName().'::'.$what->getName().'()';
-        } elseif ($what instanceof ReflectionFunction) {
-            $str = $what->getName().'()';
-        } elseif ($what instanceof ReflectionProperty) {
-            $str = $what->getDeclaringClass()->getName().'::'.$what->getName();
-=======
             $str = $what->getDeclaringClass()->getName() . '::' . $what->getName() . '()';
         } elseif ($what instanceof ReflectionFunction) {
             $str = $what->getName() . '()';
         } elseif ($what instanceof ReflectionProperty) {
             $str = $what->getDeclaringClass()->getName() . '::' . $what->getName();
->>>>>>> bb544e9e
         } elseif (\is_string($what)) {
             $str = $what;
         }
