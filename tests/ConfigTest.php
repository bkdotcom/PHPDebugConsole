<?php
/**
 * Run with --process-isolation option
 */

/**
 * PHPUnit tests for Debug class
 */
class ConfigTest extends DebugTestFramework
{

    /**
     * Test
     *
     * @return void
     */
    public function testGetCfg()
    {
<<<<<<< HEAD
        $configKeys = array('debug', 'abstracter', 'errorEmailer', 'errorHandler', 'output');
        $abstracterKeys = array('cacheMethods', 'collectConstants', 'collectMethods', 'objectsExclude', 'objectSort', 'useDebugInfo');
        $debugKeys = array('collect', 'file', 'key', 'output', 'channelName', 'enableProfiling', 'errorMask', 'emailFrom', 'emailFunc', 'emailLog', 'emailTo', 'logEnvInfo', 'logRuntime', 'logServerKeys', 'onLog', 'factories', 'services');
=======
        $configKeys = array(
            'debug',
            'abstracter',
            'errorEmailer',
            'errorHandler',
            'routeHtml',
            'routeStream',
        );
        $abstracterKeys = array(
            'cacheMethods',
            'collectConstants',
            'collectMethods',
            'objectsExclude',
            'objectSort',
            'outputConstants',
            'outputMethodDesc',
            'outputMethods',
            'useDebugInfo',
            'fullyQualifyPhpDocType',
        );
        $debugKeys = array(
            'collect',
            'key',
            'output',
            'arrayShowListKeys',
            'channelIcon',
            'channelName',
            'channelShow',
            'enableProfiling',
            'errorMask',
            'emailFrom',
            'emailFunc',
            'emailLog',
            'emailTo',
            'factories',
            'headerMaxAll',
            'headerMaxPer',
            'logEnvInfo',
            'logResponse',
            'logResponseMaxLen',
            'logRuntime',
            'logServerKeys',
            'onBootstrap',
            'onLog',
            'onOutput',
            'outputHeaders',
            'redactKeys',
            'redactReplace',
            'route',
            'routeNonHtml',
            'services',
        );
>>>>>>> bb544e9e

        $this->assertSame(true, $this->debug->getCfg('collect'));
        $this->assertSame(true, $this->debug->getCfg('debug.collect'));

        $this->assertSame('visibility', $this->debug->getCfg('objectSort'));
        $this->assertSame('visibility', $this->debug->getCfg('abstracter.objectSort'));
        $this->assertSame('visibility', $this->debug->getCfg('abstracter/objectSort'));

        $this->assertSame(null, $this->debug->getCfg('debug'));
        $this->assertSame(null, $this->debug->getCfg('abstracter'));
        $this->assertSame($abstracterKeys, array_keys($this->debug->getCfg('abstracter/*')));
        $this->assertInternalType('boolean', $this->debug->getCfg('output'));       // debug/output
<<<<<<< HEAD
        $this->assertInternalType('array', $this->debug->getCfg('output/*'));
=======

>>>>>>> bb544e9e
        $this->assertSame($configKeys, array_keys($this->debug->getCfg()));
        $this->assertSame($configKeys, array_keys($this->debug->getCfg('*')));
        $this->assertSame($debugKeys, array_keys($this->debug->getCfg('debug/*')));
        $this->assertSame(false, $this->debug->getCfg('logEnvInfo/cookies'));       // debug/logEnvInfo/cookies
    }

    /**
     * Test
     *
     * @return void
     */
    public function testSetCfg()
    {
        $this->assertSame(null, $this->debug->setCfg('foo', 'bar'));
        $this->assertSame('bar', $this->debug->setCfg('foo', 'baz'));
        $this->assertSame('baz', $this->debug->getCfg('foo'));
    }
}<|MERGE_RESOLUTION|>--- conflicted
+++ resolved
@@ -16,11 +16,6 @@
      */
     public function testGetCfg()
     {
-<<<<<<< HEAD
-        $configKeys = array('debug', 'abstracter', 'errorEmailer', 'errorHandler', 'output');
-        $abstracterKeys = array('cacheMethods', 'collectConstants', 'collectMethods', 'objectsExclude', 'objectSort', 'useDebugInfo');
-        $debugKeys = array('collect', 'file', 'key', 'output', 'channelName', 'enableProfiling', 'errorMask', 'emailFrom', 'emailFunc', 'emailLog', 'emailTo', 'logEnvInfo', 'logRuntime', 'logServerKeys', 'onLog', 'factories', 'services');
-=======
         $configKeys = array(
             'debug',
             'abstracter',
@@ -73,7 +68,6 @@
             'routeNonHtml',
             'services',
         );
->>>>>>> bb544e9e
 
         $this->assertSame(true, $this->debug->getCfg('collect'));
         $this->assertSame(true, $this->debug->getCfg('debug.collect'));
@@ -86,11 +80,7 @@
         $this->assertSame(null, $this->debug->getCfg('abstracter'));
         $this->assertSame($abstracterKeys, array_keys($this->debug->getCfg('abstracter/*')));
         $this->assertInternalType('boolean', $this->debug->getCfg('output'));       // debug/output
-<<<<<<< HEAD
-        $this->assertInternalType('array', $this->debug->getCfg('output/*'));
-=======
 
->>>>>>> bb544e9e
         $this->assertSame($configKeys, array_keys($this->debug->getCfg()));
         $this->assertSame($configKeys, array_keys($this->debug->getCfg('*')));
         $this->assertSame($debugKeys, array_keys($this->debug->getCfg('debug/*')));
